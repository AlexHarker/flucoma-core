--- conflicted
+++ resolved
@@ -25,8 +25,7 @@
 namespace fluid {
 namespace client {
 
-class TransientClient:
-public FluidBaseClient, public AudioIn, public AudioOut
+class TransientClient : public FluidBaseClient, public AudioIn, public AudioOut
 {
   enum TransientParamIndex {
     kOrder,
@@ -40,42 +39,30 @@
   };
 
 public:
+  FLUID_DECLARE_PARAMS(
+      LongParam("order", "Order", 20, Min(10), LowerLimit<kWinSize>(),
+                UpperLimit<kBlockSize>()),
+      LongParam("blockSize", "Block Size", 256, Min(100), LowerLimit<kOrder>()),
+      LongParam("padSize", "Padding", 128, Min(0)),
+      FloatParam("skew", "Skew", 0, Min(-10), Max(10)),
+      FloatParam("threshFwd", "Forward Threshold", 2, Min(0)),
+      FloatParam("threshBack", "Backward Threshold", 1.1, Min(0)),
+      LongParam("windowSize", "Window Size", 14, Min(0), UpperLimit<kOrder>()),
+      LongParam("clumpLength", "Clumping Window Length", 25, Min(0)));
 
-<<<<<<< HEAD
-  FLUID_DECLARE_PARAMS(
-    LongParam("order", "Order", 20, Min(10), LowerLimit<kWinSize>(),UpperLimit<kBlockSize>()),
-=======
-extern auto constexpr TransientParams = defineParameters(
-    LongParam("order", "Order", 20, Min(10), LowerLimit<kWinSize>(),
-              UpperLimit<kBlockSize>()),
->>>>>>> 81ec4ef3
-    LongParam("blockSize", "Block Size", 256, Min(100), LowerLimit<kOrder>()),
-    LongParam("padSize", "Padding", 128, Min(0)),
-    FloatParam("skew", "Skew", 0, Min(-10), Max(10)),
-    FloatParam("threshFwd", "Forward Threshold", 2, Min(0)),
-    FloatParam("threshBack", "Backward Threshold", 1.1, Min(0)),
-    LongParam("windowSize", "Window Size", 14, Min(0), UpperLimit<kOrder>()),
-    LongParam("clumpLength", "Clumping Window Length", 25, Min(0))
-  );
-
-  TransientClient(ParamSetViewType& p) : mParams(p), mExtractor{get<kOrder>(), 3, 3.0}
+  TransientClient(ParamSetViewType& p)
+      : mParams(p)
   {
     audioChannelsIn(1);
     audioChannelsOut(2);
   }
 
   template <typename T>
-  void process(std::vector<HostVector<T>> &input, std::vector<HostVector<T>> &output, 
-              FluidContext& c) {
-    if(!input[0].data() || (!output[0].data() && !output[1].data()))
-      return;
+  void process(std::vector<HostVector<T>>& input,
+               std::vector<HostVector<T>>& output, FluidContext& c)
+  {
+    if (!input[0].data() || (!output[0].data() && !output[1].data())) return;
 
-<<<<<<< HEAD
-    static constexpr unsigned iterations = 3;
-    static constexpr double robustFactor = 3.0;
-
-=======
->>>>>>> 81ec4ef3
     index order = get<kOrder>();
     index blockSize = get<kBlockSize>();
     index padding = get<kPadding>();
@@ -111,7 +98,7 @@
         mExtractor.inputSize(), mExtractor.hopSize(), mExtractor.hopSize(), c,
         [this](RealMatrixView in, RealMatrixView out) {
           mExtractor.process(in.row(0), out.row(0), out.row(1));
-    });
+        });
 
     RealMatrix out(2, hostVecSize);
     mBufferedProcess.pull(RealMatrixView(out));
@@ -122,31 +109,27 @@
 
   index latency()
   {
-    return get<kPadding>() + get<kBlockSize>() -  get<kOrder>();
+    return get<kPadding>() + get<kBlockSize>() - get<kOrder>();
   }
 
   void reset() { mBufferedProcess.reset(); }
 
 private:
   ParameterTrackChanges<index, index, index, index> mTrackValues;
-  // std::unique_ptr<algorithm::TransientExtraction> mExtractor;
-  algorithm::TransientExtraction mExtractor;
-<<<<<<< HEAD
-  BufferedProcess mBufferedProcess;
-=======
-  BufferedProcess                mBufferedProcess;
->>>>>>> 81ec4ef3
-  index                          mHostSize{0};
-  index                          mOrder{0};
-  index                          mBlocksize{0};
-  index                          mPadding{0};
+  algorithm::TransientExtraction                    mExtractor;
+  BufferedProcess                                   mBufferedProcess;
 };
 
 using RTTransientClient = ClientWrapper<TransientClient>;
 
-auto constexpr NRTTransientParams = makeNRTParams<RTTransientClient>({InputBufferParam("source", "Source Buffer")}, {BufferParam("transients","Transients Buffer"), BufferParam("residual","Residual Buffer")});
+auto constexpr NRTTransientParams = makeNRTParams<TransientClient>(
+    InputBufferParam("source", "Source Buffer"),
+    BufferParam("transients", "Transients Buffer"),
+    BufferParam("residual", "Residual Buffer"));
 
-using NRTTransientsClient = NRTStreamAdaptor<RTTransientClient, decltype(NRTTransientParams), NRTTransientParams, 1, 2>;
+using NRTTransientsClient =
+    NRTStreamAdaptor<TransientClient, decltype(NRTTransientParams),
+                     NRTTransientParams, 1, 2>;
 
 using NRTThreadedTransientsClient = NRTThreadingAdaptor<NRTTransientsClient>;
 
