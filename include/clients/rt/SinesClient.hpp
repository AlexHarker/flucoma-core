--- conflicted
+++ resolved
@@ -1,17 +1,5 @@
 #pragma once
 
-<<<<<<< HEAD
-#include <algorithms/public/RTSineExtraction.hpp>
-#include <clients/common/AudioClient.hpp>
-#include <clients/common/FluidBaseClient.hpp>
-#include <clients/common/FluidContext.hpp>
-#include <clients/nrt/FluidNRTClientWrapper.hpp>
-#include <clients/common/ParameterConstraints.hpp>
-#include <clients/common/ParameterTypes.hpp>
-#include <clients/common/ParameterSet.hpp>
-#include <clients/common/ParameterTrackChanges.hpp>
-#include <clients/rt/BufferedProcess.hpp>
-=======
 #include "BufferedProcess.hpp"
 #include "../common/AudioClient.hpp"
 #include "../common/FluidBaseClient.hpp"
@@ -22,7 +10,6 @@
 #include "../nrt/FluidNRTClientWrapper.hpp"
 #include "../../algorithms/public/RTSineExtraction.hpp"
 
->>>>>>> 1c237e4e
 #include <tuple>
 
 namespace fluid {
@@ -62,11 +49,7 @@
     FluidBaseClient::audioChannelsOut(2);
   }
 
-<<<<<<< HEAD
-  void process(std::vector<HostVector> &input, std::vector<HostVector> &output, FluidContext& c)
-=======
-  void process(std::vector<HostVector> &input, std::vector<HostVector> &output, bool reset = false)
->>>>>>> 1c237e4e
+  void process(std::vector<HostVector> &input, std::vector<HostVector> &output, FluidContext& c, bool reset = false)
   {
 
     if (!input[0].data()) return;
@@ -85,11 +68,7 @@
       mSinesExtractor->setMinTrackLength(get<kMinTrackLen>());
     }
 
-<<<<<<< HEAD
-    mSTFTBufferedProcess.process(mParams, input, output, c, [this](ComplexMatrixView in, ComplexMatrixView out) {
-=======
-    mSTFTBufferedProcess.process(mParams, input, output, reset, [this](ComplexMatrixView in, ComplexMatrixView out) {
->>>>>>> 1c237e4e
+    mSTFTBufferedProcess.process(mParams, input, output, c, reset, [this](ComplexMatrixView in, ComplexMatrixView out) {
       mSinesExtractor->processFrame(in.row(0), out.transpose());
     });
   }
