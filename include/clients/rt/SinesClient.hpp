--- conflicted
+++ resolved
@@ -23,48 +23,24 @@
 namespace fluid {
 namespace client {
 
-<<<<<<< HEAD
 class SinesClient : public FluidBaseClient, public AudioIn, public AudioOut
 {
   enum SinesParamIndex {
     kBandwidth,
-    kThreshold,
+  kDetectionThreshold,
+  kBirthLowThreshold,
+  kBirthHighThreshold,
     kMinTrackLen,
-    kMagWeight,
-    kFreqWeight,
+  kTrackingMethod,
+  kTrackMagRange,
+  kTrackFreqRange,
+  kTrackProb,
     kFFT,
     kMaxFFTSize
   };
 public:
 
   FLUID_DECLARE_PARAMS(
-    LongParam("bandwidth", "Bandwidth", 76, Min(1), FrameSizeUpperLimit<kFFT>()),
-    FloatParam("threshold", "Threshold", 0.7, Min(0.0), Max(1.0)),
-    LongParam("minTrackLen", "Min Track Length", 15, Min(0)),
-    FloatParam("magWeight", "Magnitude Weighting", 0.01, Min(0.0), Max(1.0)),
-    FloatParam("freqWeight", "Frequency Weighting", 0.5, Min(0.0), Max(1.0)),
-    FFTParam<kMaxFFTSize>("fftSettings", "FFT Settings", 1024,-1,-1, FrameSizeLowerLimit<kBandwidth>()),
-    LongParam<Fixed<true>>("maxFFTSize", "Maxiumm FFT Size", 16384, Min(4), PowerOfTwo{})
-  );
-
-  SinesClient(ParamSetViewType& p)
-  : mParams(p), mSTFTBufferedProcess{static_cast<size_t>(get<kMaxFFTSize>()),1,2}
-=======
-enum SinesParamIndex {
-  kBandwidth,
-  kDetectionThreshold,
-  kBirthLowThreshold,
-  kBirthHighThreshold,
-  kMinTrackLen,
-  kTrackingMethod,
-  kTrackMagRange,
-  kTrackFreqRange,
-  kTrackProb,
-  kFFT,
-  kMaxFFTSize
-};
-
-extern auto constexpr SinesParams = defineParameters(
     LongParam("bandwidth", "Bandwidth", 76, Min(1),
               FrameSizeUpperLimit<kFFT>()),
     FloatParam("detectionThreshold", "Peak Detection Threshold", -96, Min(-144),
@@ -84,35 +60,19 @@
     FFTParam<kMaxFFTSize>("fftSettings", "FFT Settings", 1024, -1, -1,
                           FrameSizeLowerLimit<kBandwidth>()),
     LongParam<Fixed<true>>("maxFFTSize", "Maxiumm FFT Size", 16384, Min(4),
-                           PowerOfTwo{}));
+                           PowerOfTwo{})
+  );
 
-
-template <typename T>
-class SinesClient : public FluidBaseClient<decltype(SinesParams), SinesParams>,
-                    public AudioIn,
-                    public AudioOut
-{
-  using HostVector = FluidTensorView<T, 1>;
-
-public:
   SinesClient(ParamSetViewType& p)
-      : FluidBaseClient(p), mSTFTBufferedProcess{get<kMaxFFTSize>(), 1, 2}
->>>>>>> c03ae1a9
+  : mParams(p), mSTFTBufferedProcess{get<kMaxFFTSize>(),1,2}, mSinesExtractor{get<kMaxFFTSize>()}
   {
     audioChannelsIn(1);
     audioChannelsOut(2);
   }
 
-<<<<<<< HEAD
   template <typename T>
-  void process(std::vector<HostVector<T>> &input, std::vector<HostVector<T>> &output, FluidContext& c,
-               bool reset = false) {
-=======
-  void process(std::vector<HostVector>& input, std::vector<HostVector>& output,
-               FluidContext& c)
+  void process(std::vector<HostVector<T>> &input, std::vector<HostVector<T>> &output, FluidContext& c)
   {
-
->>>>>>> c03ae1a9
     if (!input[0].data()) return;
     if (!output[0].data() && !output[1].data()) return;
     if (!mSinesExtractor.initialized() ||
@@ -136,7 +96,7 @@
         [this](ComplexMatrixView in, ComplexMatrixView out) {
           mSinesExtractor.processFrame(in.row(0), out.transpose(),
                                        sampleRate());
-        });
+    });
   }
 
   index latency()
@@ -147,27 +107,8 @@
   void reset() { mSTFTBufferedProcess.reset(); }
 
 private:
-<<<<<<< HEAD
-  STFTBufferedProcess<ParamSetViewType, kFFT>  mSTFTBufferedProcess;
-  std::unique_ptr<algorithm::SineExtraction> mSinesExtractor;
-  ParameterTrackChanges<size_t,size_t,size_t,size_t,size_t> mTrackValues;
-  size_t mWinSize{0};
-  size_t mHopSize{0};
-  size_t mFFTSize{0};
-  size_t mBandwidth{0};
-  size_t mMinTrackLen{0};
-};
-
-using RTSinesClient = ClientWrapper<SinesClient>;
-
-auto constexpr NRTSineParams = makeNRTParams<RTSinesClient>({InputBufferParam("source", "Source Buffer")}, {BufferParam("sines","Sines Buffer"), BufferParam("residual", "Residual Buffer")});
-
-using NRTSines = NRTStreamAdaptor<RTSinesClient, decltype(NRTSineParams), NRTSineParams, 1, 2>;
-
-using NRTThreadedSines = NRTThreadingAdaptor<NRTSines>;
-=======
-  STFTBufferedProcess<ParamSetViewType, T, kFFT> mSTFTBufferedProcess;
-  algorithm::SineExtraction mSinesExtractor{get<kMaxFFTSize>()};
+  STFTBufferedProcess<ParamSetViewType, kFFT> mSTFTBufferedProcess;
+  algorithm::SineExtraction mSinesExtractor;
   ParameterTrackChanges<index, index, index, double> mTrackValues;
 
   index mWinSize{0};
@@ -177,18 +118,13 @@
   index mMinTrackLen{0};
 };
 
-auto constexpr NRTSineParams =
-    makeNRTParams<SinesClient>(InputBufferParam("source", "Source Buffer"),
-                               BufferParam("sines", "Sines Buffer"),
-                                BufferParam("residual", "Residual Buffer"));
+using RTSinesClient = ClientWrapper<SinesClient>;
 
-template <typename T>
-using NRTSinesClient = NRTStreamAdaptor<SinesClient<T>, decltype(NRTSineParams),
-                                        NRTSineParams, 1, 2>;
+auto constexpr NRTSineParams = makeNRTParams<RTSinesClient>({InputBufferParam("source", "Source Buffer")}, {BufferParam("sines","Sines Buffer"), BufferParam("residual", "Residual Buffer")});
 
-template <typename T>
-using NRTThreadedSinesClient = NRTThreadingAdaptor<NRTSinesClient<T>>;
->>>>>>> c03ae1a9
+using NRTSinesClient = NRTStreamAdaptor<SinesClient, decltype(NRTSineParams), NRTSineParams, 1, 2>;
+
+using NRTThreadedSinesClient = NRTThreadingAdaptor<NRTSinesClient>;
 
 } // namespace client
 } // namespace fluid