--- conflicted
+++ resolved
@@ -25,25 +25,9 @@
 
 using algorithm::SpectralShape;
 
-<<<<<<< HEAD
 class SpectralShapeClient : public FluidBaseClient,
                             public AudioIn,
                             public ControlOut
-=======
-enum SpectralShapeParamIndex { kFFT, kMaxFFTSize };
-
-extern auto constexpr SpectralShapeParams = defineParameters(
-    FFTParam<kMaxFFTSize>("fftSettings", "FFT Settings", 1024, -1, -1),
-    LongParam<Fixed<true>>("maxFFTSize", "Maxiumm FFT Size", 16384, Min(4),
-                           PowerOfTwo{}));
-
-template <typename T>
-class SpectralShapeClient
-    : public FluidBaseClient<decltype(SpectralShapeParams),
-                             SpectralShapeParams>,
-      public AudioIn,
-      public ControlOut
->>>>>>> 81ec4ef3
 {
 
   enum SpectralShapeParamIndex { kFFT, kMaxFFTSize };
@@ -115,9 +99,9 @@
 
 using RTSpectralShapeClient = ClientWrapper<SpectralShapeClient>;
 
-auto constexpr NRTSpectralShapeParams = makeNRTParams<RTSpectralShapeClient>(
-    {InputBufferParam("source", "Source Buffer")},
-    {BufferParam("features", "Features Buffer")});
+auto constexpr NRTSpectralShapeParams = makeNRTParams<SpectralShapeClient>(
+    InputBufferParam("source", "Source Buffer"),
+    BufferParam("features", "Features Buffer"));
 
 using NRTSpectralShapeClient =
     NRTControlAdaptor<SpectralShapeClient, decltype(NRTSpectralShapeParams),
