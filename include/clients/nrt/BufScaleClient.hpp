--- conflicted
+++ resolved
@@ -28,7 +28,10 @@
   kInLow,
   kInHigh,
   kOutLow,
-  kOutHigh
+  kOutHigh,
+  kMap,
+  kCurve,
+  kClip
 };
 
 constexpr auto BufScaleParams =
@@ -41,7 +44,10 @@
                      FloatParam("inputLow", "Input Low Range", 0),
                      FloatParam("inputHigh", "Input High Range", 1),
                      FloatParam("outputLow", "Output Low Range", 0),
-                     FloatParam("outputHigh", "Output High Range", 1));
+                     FloatParam("outputHigh", "Output High Range", 1),
+                     EnumParam("map","Type of Mapping",0,"linlin", "lincurve", "curvelin"),
+                     FloatParam("curvature", "Curvature of the Mapping", 0),
+                     EnumParam("clipping","Optional Clipping",0,"Neither", "Minimum", "Maximum", "Both"));
 
 
 class BufScaleClient : public FluidBaseClient,
@@ -49,41 +55,6 @@
                        public OfflineOut
 {
 
-<<<<<<< HEAD
-  enum BufSelectParamIndex {
-    kSource,
-    kStartFrame,
-    kNumFrames,
-    kStartChan,
-    kNumChans,
-    kDest, 
-    kInLow,
-    kInHigh,
-    kOutLow, 
-    kOutHigh,
-    kMap,
-    kCurve,
-    kClip
-  };
-  public:
-  
-  FLUID_DECLARE_PARAMS(InputBufferParam("source", "Source Buffer"),
-                       LongParam("startFrame", "Source Offset", 0, Min(0)),
-                       LongParam("numFrames", "Number of Frames", -1),
-                       LongParam("startChan", "Start Channel", 0, Min(0)),
-                       LongParam("numChans", "Number of Channels", -1),
-                       BufferParam("destination","Destination Buffer"), 
-                       FloatParam("inputLow","Input Low Range",0),
-                       FloatParam("inputHigh","Input High Range",1),
-                       FloatParam("outputLow","Output Low Range",0),
-                       FloatParam("outputHigh","Output High Range",1),
-                       EnumParam("map","Type of Mapping",0,"linlin", "lincurve", "curvelin"),
-                       FloatParam("curvature", "Curvature of the Mapping", 0),
-                       EnumParam("clipping","Optional Clipping",0,"Neither", "Minimum", "Maximum", "Both"));
-  
-  BufScaleClient(ParamSetViewType& p) : mParams(p) {}                   
-  
-=======
 
 public:
   using ParamDescType = decltype(BufScaleParams);
@@ -104,7 +75,6 @@
 
   BufScaleClient(ParamSetViewType& p) : mParams(p) {}
 
->>>>>>> 70b9da8c
   template <typename T>
   Result process(FluidContext&)
   {
@@ -125,13 +95,12 @@
     if (!dest.exists())
       return {Result::Status::kError, "Output buffer not found"};
 
-<<<<<<< HEAD
     FluidTensor<double, 2> tmp(source.allFrames()(Slice(startChan,numChans),Slice(startFrame,numFrames)));
-        
+
     //process
     double scale = (get<kOutHigh>()-get<kOutLow>())/(get<kInHigh>()-get<kInLow>());
-    double offset = get<kOutLow>() - ( scale * get<kInLow>() ); 
-    
+    double offset = get<kOutLow>() - ( scale * get<kInLow>() );
+
     tmp.apply([&](double& x){
         //optional cliping
         if ((get<kClip>() & 1) && (x < get<kInLow>())) { //if the low clipping is on, and X  is below the low input
@@ -154,43 +123,14 @@
             double b = get<kInLow>() + a; //this coulb be inldined below
             x = (log((b - x) / a) * (get<kOutHigh>() - get<kOutLow>()) / get<kCurve>()) + get<kOutLow>();
         }
-    }); 
+    });
 
-    //write back the processed data, resizing the dest buffer          
+    //write back the processed data, resizing the dest buffer
     r = dest.resize(numFrames,numChans,source.sampleRate());
     if(!r.ok()) return r;
-    
-    dest.allFrames() = tmp; 
-    
-=======
-    //    FluidTensor<double, 2> tmp(numChans,numFrames);
-    //
-    //    for(index i = 0; i < numChans; ++i)
-    //      tmp.row(i) = source.samps(startFrame, numFrames, (i + startChan));
-
-    FluidTensor<double, 2> tmp(source.allFrames()(
-        Slice(startChan, numChans), Slice(startFrame, numFrames)));
-
-    // process
-    double scale =
-        (get<kOutHigh>() - get<kOutLow>()) / (get<kInHigh>() - get<kInLow>());
-    double offset = get<kOutLow>() - (scale * get<kInLow>());
-
-    tmp.apply([&offset, &scale](double& x) {
-      x *= scale;
-      x += offset;
-    });
-
-    // write back the processed data, resizing the dest buffer
-    r = dest.resize(numFrames, numChans, source.sampleRate());
-    if (!r.ok()) return r;
 
     dest.allFrames() = tmp;
 
-    //    for(index i = 0; i < numChans; ++i)
-    //       dest.samps(i) = tmp.row(i);
-
->>>>>>> 70b9da8c
     return {};
   }
 };
