#pragma once

#include "../common/MemoryBufferAdaptor.hpp"
#include "../common/BufferAdaptor.hpp"
#include "../common/FluidBaseClient.hpp"
#include "../common/OfflineClient.hpp"
#include "../common/ParameterTypes.hpp"
#include "../common/ParameterSet.hpp"
#include "../common/SpikesToTimes.hpp"
#include "../../data/FluidTensor.hpp"
#include "../../data/TensorTypes.hpp"

#include <vector>
#include <thread>

namespace fluid{
namespace client{

namespace impl{
//////////////////////////////////////////////////////////////////////////////////////////////////////
template<typename B>
auto constexpr makeWrapperInputs(B b)
{
    return defineParameters(std::forward<B>(b),
          LongParam("startFrame", "Source Offset",0, Min(0)),
          LongParam("numFrames","Number of Frames", -1),
          LongParam("startChan","Start Channel",0, Min(0)),
          LongParam("numChans","Number of Channels", -1)
          );
}

template<typename...B>
auto constexpr makeWrapperOutputs(B...b)
{
  return defineParameters(std::forward<B>(b)...);
}

template<typename T,size_t N, size_t...Is>
auto constexpr spitIns(T(&a)[N],std::index_sequence<Is...>)
{
    return makeWrapperInputs(std::forward<T>(a[Is])...);
}

template<typename T,size_t N, size_t...Is>
auto constexpr spitOuts(T(&a)[N],std::index_sequence<Is...>)
{
    return makeWrapperOutputs(std::forward<T>(a[Is])...);
}
//////////////////////////////////////////////////////////////////////////////////////////////////////
using BufferSpec = ParamSpec<BufferT,Fixed<false>>;
//////////////////////////////////////////////////////////////////////////////////////////////////////

template<size_t...Is, size_t...Js,typename...Ts, typename...Us>
constexpr auto joinParameterDescriptors(ParameterDescriptorSet<std::index_sequence<Is...>,std::tuple<Ts...>> x,ParameterDescriptorSet<std::index_sequence<Js...>,std::tuple<Us...>> y)
{
  return ParameterDescriptorSet<
            typename JoinOffsetSequence<std::index_sequence<Is...>, std::index_sequence<Js...>>::type,
        std::tuple<Ts...,Us...>> {std::tuple_cat(x.descriptors(),y.descriptors())};
}

//////////////////////////////////////////////////////////////////////////////////////////////////////
template<typename HostMatrix,typename HostVectorView>
struct StreamingControl;

template<template <typename, typename> class AdaptorType, class RTClient, typename ParamType, ParamType& PD, size_t Ins, size_t Outs>
class NRTClientWrapper: public OfflineIn, public OfflineOut
{
public:
  //Host buffers are always float32 (?)
  using HostVector     =  FluidTensor<float,1>;
  using HostMatrix     =  FluidTensor<float,2>;
  using HostVectorView =  FluidTensorView<float,1>;
  using HostMatrixView =  FluidTensorView<float,2>;
  static constexpr auto isControl = std::is_same<AdaptorType<HostMatrix,HostVectorView>,StreamingControl<HostMatrix,HostVectorView>>();
  static constexpr auto  decideOuts  =  isControl ? 1: Outs;

  using ParamDescType = ParamType;
  using ParamSetType = ParameterSet<ParamDescType>;
  using ParamSetViewType = ParameterSetView<ParamDescType>;
  using RTParamDescType = typename RTClient::ParamDescType;
  using RTParamSetViewType = ParameterSetView<typename RTClient::ParamDescType>;

  constexpr static ParamDescType& getParameterDescriptors() { return PD; }

  //The client will be accessing its parameter by a bunch of indices that need ofsetting now
//  using Client = RTClient<impl::ParameterSet_Offset<Params,ParamOffset>,T,U>;
// None of that for outputs though

  static constexpr size_t ParamOffset  = (Ins*5) + decideOuts;
  using WrappedClient = RTClient;//<ParameterSet_Offset<Params,ParamOffset>,T>;

  NRTClientWrapper(ParamSetViewType& p)
    : mParams{p}
    , mRealTimeParams{RTClient::getParameterDescriptors(), p.template subset<ParamOffset>()}
    , mClient{mRealTimeParams}
  {}

  template <std::size_t N> auto& get() noexcept { return mParams.get().template get<N>(); }
//  template <std::size_t N> bool changed() noexcept { return mParams.template changed<N>(); }

  size_t audioChannelsIn()    const noexcept { return 0; }
  size_t audioChannelsOut()   const noexcept { return 0; }
  size_t controlChannelsIn()  const noexcept { return 0; }
  size_t controlChannelsOut() const noexcept { return 0; }
  ///Map delegate audio / control channels to audio buffers
  size_t audioBuffersIn()  const noexcept { return mClient.audioChannelsIn();  }
  size_t audioBuffersOut() const noexcept { return isControl ? 1 : mClient.audioChannelsOut(); }

  void setParams(ParamSetViewType& p)
  {
    mParams = p;
    mRealTimeParams = RTParamSetViewType(RTClient::getParameterDescriptors(), p.template subset<ParamOffset>());
    mClient.setParams(mRealTimeParams);
  }

  Result process(FluidContext& c)
  {

    
    auto constexpr inputCounter = std::make_index_sequence<Ins>();
    auto constexpr outputCounter = std::make_index_sequence<decideOuts>();

    auto inputBuffers  = fetchInputBuffers(inputCounter);
    auto outputBuffers = fetchOutputBuffers(outputCounter);

    std::array<intptr_t,Ins> inFrames;
    std::array<intptr_t,Ins> inChans;

    //check buffers exist
    int count = 0;
    for(auto&& b: inputBuffers)
    {
      
      intptr_t requestedFrames= b.nFrames;
      intptr_t requestedChans= b.nChans;
      
      auto rangeCheck = bufferRangeCheck(b.buffer, b.startFrame, requestedFrames, b.startChan, requestedChans);
      
      if(!rangeCheck.ok()) return rangeCheck;

      inFrames[count] = requestedFrames;
      inChans[count] =  requestedChans;
      mClient.sampleRate(BufferAdaptor::ReadAccess(b.buffer).sampleRate());
      count++;
    }
    
    if(std::all_of(outputBuffers.begin(), outputBuffers.end(),[](auto& b){
      
      if(!b) return true;
      
      BufferAdaptor::Access buf(b);
      return !buf.exists();
    }))
      return {Result::Status::kError, "No valid output has been set" }; //error
    
    
    Result r{Result::Status::kOk,""};
    
    //Remove non-existent output buffers from the output buffers vector, so clients don't try and use them
    std::transform(outputBuffers.begin(), outputBuffers.end(),outputBuffers.begin(), [&r](auto& b)->BufferAdaptor*
    {
      
      if(!b) return nullptr;
      BufferAdaptor::Access buf(b);
      if(! buf.exists())
      {
        r.set(Result::Status::kWarning);
        r.addMessage("One or more of your output buffers doesn't exist\n");
      }
      return buf.exists()? b : nullptr;
    }); 

    

    size_t numFrames   = *std::min_element(inFrames.begin(),inFrames.end());
    size_t numChannels = *std::min_element(inChans.begin(), inChans.end());
    
<<<<<<< HEAD
    AdaptorType<HostMatrix,HostVectorView>::process(mClient,inputBuffers,outputBuffers,numFrames,numChannels,c);
=======
    Result processResult = AdaptorType<HostMatrix,HostVectorView>::process(mClient,inputBuffers,outputBuffers,numFrames,numChannels);
    
    if(!processResult.ok())
    {
      r.set(processResult.status());
      r.addMessage(processResult.message());
    }
>>>>>>> 01ebddb6

    return r;
  }
private:

  template<size_t I>
  BufferProcessSpec fetchInputBuffer()
  {
    return {get<I>().get(),get<I+1>(), get<I+2>(),get<I+3>(),get<I+4>()};
  }

  template<size_t...Is>
  std::array<BufferProcessSpec, sizeof...(Is)> fetchInputBuffers(std::index_sequence<Is...>)
  {
    return {fetchInputBuffer<Is*5>()...};
  }

  template<size_t...Is>
  std::array<BufferAdaptor*,sizeof...(Is)> fetchOutputBuffers(std::index_sequence<Is...>)
  {
    return {get<Is + (Ins*5)>().get()...};
  }

  RTParamSetViewType    mRealTimeParams;
  std::reference_wrapper<ParamSetViewType>     mParams;
  WrappedClient         mClient;
};
//////////////////////////////////////////////////////////////////////////////////////////////////////
template<typename HostMatrix, typename HostVectorView>
struct Streaming
{
  template <typename Client,typename InputList, typename OutputList>
<<<<<<< HEAD
  static void process(Client& client, InputList& inputBuffers,OutputList& outputBuffers, size_t nFrames, size_t nChans, FluidContext& c)
=======
  static Result process(Client& client, InputList& inputBuffers,OutputList& outputBuffers, size_t nFrames, size_t nChans, size_t outputDownsampleFactor = 1)
>>>>>>> 01ebddb6
  {
    //To account for process latency we need to copy the buffers with padding
    std::vector<HostMatrix> outputData;
    std::vector<HostMatrix> inputData;

    outputData.reserve(outputBuffers.size());
    inputData.reserve(inputBuffers.size());

    size_t padding = client.latency();

    std::fill_n(std::back_inserter(outputData), outputBuffers.size(), HostMatrix(nChans,nFrames + padding));
    std::fill_n(std::back_inserter(inputData), inputBuffers.size(), HostMatrix(nChans,nFrames + padding));

    double sampleRate{0};

    for(int i = 0; i < nChans; ++i)
    {
      std::vector<HostVectorView> inputs;
      inputs.reserve(inputBuffers.size());
      for(int j = 0; j < inputBuffers.size(); ++j)
      {
        BufferAdaptor::ReadAccess thisInput(inputBuffers[j].buffer);
        if (i==0 && j==0) sampleRate = thisInput.sampleRate();
        inputData[j].row(i)(Slice(0,nFrames)) = thisInput.samps(inputBuffers[j].startFrame,nFrames,inputBuffers[j].startChan + i);
        inputs.emplace_back(inputData[j].row(i));
      }

      std::vector<HostVectorView> outputs;
      outputs.reserve(outputBuffers.size());
      for(int j = 0; j < outputBuffers.size(); ++j)
        outputs.emplace_back(outputData[j].row(i));
      
      if(c.task()) c.task()->iterationUpdate(i, nChans);
      
      client.process(inputs,outputs,c, true);
    }

    for(int i = 0; i < outputBuffers.size(); ++i)
    {
      if(!outputBuffers[i]) continue;
      BufferAdaptor::Access thisOutput(outputBuffers[i]);
      Result r = thisOutput.resize(nFrames,nChans,sampleRate);
      if(!r.ok()) return r;
      for(int j = 0; j < nChans; ++j)
        thisOutput.samps(j) = outputData[i].row(j)(Slice(padding));
    }
    
    return {};
  }
};
//////////////////////////////////////////////////////////////////////////////////////////////////////
template<typename HostMatrix,typename HostVectorView>
struct StreamingControl
{
  template <typename Client,typename InputList, typename OutputList>
<<<<<<< HEAD
  static void process(Client& client, InputList& inputBuffers,OutputList& outputBuffers, size_t nFrames, size_t nChans,  FluidContext& c)
=======
  static Result process(Client& client, InputList& inputBuffers,OutputList& outputBuffers, size_t nFrames, size_t nChans)
>>>>>>> 01ebddb6
  {
        //To account for process latency we need to copy the buffers with padding
      std::vector<HostMatrix> inputData;
      size_t nFeatures = client.controlChannelsOut();
//      outputData.reserve(nFeatures);
      inputData.reserve(inputBuffers.size());

      size_t padding = client.latency();
      size_t controlRate = client.controlRate();
      size_t nHops = (nFrames + padding) / controlRate;

      //in contrast to the plain streaming case, we're going to call process() iteratively with a vector size = the control vector size, so we get KR where expected
      //TODO make this whole mess less baroque and opaque

      std::fill_n(std::back_inserter(inputData), inputBuffers.size(), HostMatrix(nChans,nFrames+padding));
      HostMatrix outputData(nChans * nFeatures, nHops);
      double sampleRate{0};
      //Copy input data
      for(int i = 0; i < nChans; ++i)
      {
        for(int j = 0; j < inputBuffers.size(); ++j)
        {
          BufferAdaptor::ReadAccess thisInput(inputBuffers[j].buffer);
          if(i==0 && j==0) sampleRate = thisInput.sampleRate();
          inputData[j].row(i)(Slice(0,nFrames)) = thisInput.samps(inputBuffers[j].startFrame,nFrames,inputBuffers[j].startChan + i);
        }
      }
    FluidTask* task = c.task();
    FluidContext dummyContext;
    for(int i = 0; i < nChans; ++i)
    {
      for(int j = 0; j < nHops; ++j )
      {
        size_t t = j * controlRate;
        std::vector<HostVectorView> inputs;
        inputs.reserve(inputBuffers.size());
        std::vector<HostVectorView> outputs;
        outputs.reserve(outputBuffers.size());
        for(int k = 0; k < inputBuffers.size(); ++k)
          inputs.emplace_back(inputData[k].row(i)(Slice(t,controlRate)));

        for(int k = 0; k < nFeatures; ++k)
          outputs.emplace_back(outputData.row(k + i*nFeatures)(Slice(j,1)));

        client.process(inputs,outputs,dummyContext, true);
        
        if(task && !task->processUpdate(j + 1 + (nHops * i),nHops * nChans)) break;
      }
    }
    
    BufferAdaptor::Access thisOutput(outputBuffers[0]);
    Result resizeResult = thisOutput.resize(nHops - 1,nChans * nFeatures,sampleRate / controlRate);
    if(!resizeResult.ok()) return resizeResult;

    for(int i = 0; i < nFeatures; ++i)
    {
      for(int j = 0; j < nChans; ++j)
        thisOutput.samps(i + j * nFeatures) = outputData.row(i + j * nFeatures)(Slice(1));
    }
    
    return {};
    
  }
};


//////////////////////////////////////////////////////////////////////////////////////////////////////
template<typename HostMatrix,typename HostVectorView>
struct Slicing
{
  template <typename Client,typename InputList, typename OutputList>
<<<<<<< HEAD
  static void process(Client& client, InputList& inputBuffers,OutputList& outputBuffers, size_t nFrames, size_t nChans, FluidContext& c)
=======
  static Result process(Client& client, InputList& inputBuffers,OutputList& outputBuffers, size_t nFrames, size_t nChans)
>>>>>>> 01ebddb6
  {

    assert(inputBuffers.size() == 1);
    assert(outputBuffers.size() == 1);
    size_t padding = client.latency();
    HostMatrix monoSource(1,nFrames + padding);

    BufferAdaptor::ReadAccess src(inputBuffers[0].buffer);
    // Make a mono sum;
    for (size_t i = 0; i < nChans; ++i)
      monoSource.row(0)(Slice(0,nFrames)).apply(src.samps(i), [](float &x, float y) { x += y; });

    HostMatrix onsetPoints(1,nFrames + padding);

    std::vector<HostVectorView> input  {monoSource.row(0)};
    std::vector<HostVectorView> output {onsetPoints.row(0)};

    client.process(input,output,c,true);

    impl::spikesToTimes(onsetPoints(0,Slice(padding,nFrames)), outputBuffers[0], 1, inputBuffers[0].startFrame, nFrames,src.sampleRate());
  }
};

} //namespace impl
//////////////////////////////////////////////////////////////////////////////////////////////////////

template<class RTClient, typename Params, Params& PD, size_t Ins, size_t Outs>
using NRTStreamAdaptor = impl::NRTClientWrapper<impl::Streaming, RTClient, Params, PD, Ins, Outs>;

template<class RTClient,typename Params, Params& PD, size_t Ins, size_t Outs>
using NRTSliceAdaptor = impl::NRTClientWrapper<impl::Slicing, RTClient, Params, PD, Ins, Outs>;

template<class RTClient,typename Params, Params& PD, size_t Ins, size_t Outs>
using NRTControlAdaptor = impl::NRTClientWrapper<impl::StreamingControl, RTClient, Params, PD, Ins, Outs>;


//////////////////////////////////////////////////////////////////////////////////////////////////////

template<template <typename T> class RTClient, size_t Ms>
auto constexpr makeNRTParams(impl::BufferSpec&& in, impl::BufferSpec(&& out)[Ms])
{
  return impl::joinParameterDescriptors(impl::joinParameterDescriptors(impl::makeWrapperInputs(in), impl::spitOuts(out, std::make_index_sequence<Ms>())), RTClient<double>::getParameterDescriptors());
}
  
//////////////////////////////////////////////////////////////////////////////////////////////////////
  
template<typename NRTClient>
class NRTThreadingAdaptor : public OfflineIn, public OfflineOut
{
public:
    
  using ParamDescType = typename NRTClient::ParamDescType;
  using ParamSetType = typename NRTClient::ParamSetType;
  using ParamSetViewType = typename NRTClient::ParamSetViewType;

  constexpr static ParamDescType& getParameterDescriptors() { return NRTClient::getParameterDescriptors(); }

  size_t audioChannelsIn()    const noexcept { return 0; }
  size_t audioChannelsOut()   const noexcept { return 0; }
  size_t controlChannelsIn()  const noexcept { return 0; }
  size_t controlChannelsOut() const noexcept { return 0; }
  size_t audioBuffersIn()  const noexcept { return mClient.audioBuffersIn();  }
  size_t audioBuffersOut() const noexcept { return mClient.audioBuffersOut(); }

  NRTThreadingAdaptor(ParamSetType& p)
   : mHostParams{p}
   , mProcessParams(mHostParams)
   , mClient{mProcessParams}
   , mContext{mTask}
  {}
    
  ~NRTThreadingAdaptor()
  {
    while (mState != kNoProcess)
    {
      Result res;
      mTask.cancel();
      std::chrono::duration<double, std::milli> dur(10.0);
      std::this_thread::sleep_for(dur);
      checkProgress(res);
    }
  }
    
  static void threadedProcessEntry(NRTThreadingAdaptor* owner)
  {
    owner->threadedProcess();
  }

  template<size_t N, typename T>
  struct BufferCopy
  {
    void operator()(typename T::type& param, NRTThreadingAdaptor *adaptor)
    {
      if (adaptor->mHostParams.template get<N>())
        param = std::shared_ptr<BufferAdaptor>(new MemoryBufferAdaptor(adaptor->mHostParams.template get<N>()));
    }
  };
  
  template<size_t N, typename T>
  struct BufferCopyBack
  {
    void operator()(typename T::type& param)
    {
      if(param) static_cast<MemoryBufferAdaptor*>(param.get())->copyToOrigin();
    }
  };
    
  template<size_t N, typename T>
  struct BufferDelete
  {
    void operator()(typename T::type& param)
    {
      param.reset();
    }
  };
  
  Result process()
  {
    ProcessState state = mState;
      
    if (state != kNoProcess)
      return {Result::Status::kError, "already processing"};
      
    mProcessParams = mHostParams;
      
    // Use parameters directly if processing synchronously
      
    if (mSynchronous)
      return mClient.process(mContext);
      
    mProcessParams.template forEachParamType<BufferT, BufferCopy>(this);
    mState = kProcessing;
    mThread = std::thread(threadedProcessEntry, this);
      
    return {};
  }
    
  ProcessState checkProgress(Result& result)
  {
    ProcessState state = mState;
  
    if (state == kDone)
    {
      mThread.join();
      
      if(!mTask.cancelled())
      {
        mProcessParams.template forEachParamType<BufferT, BufferCopyBack>();
        result = mResult;
      }
      else result = {Result::Status::kCancelled,""};
      
      mState = kNoProcess;
      mProcessParams.template forEachParamType<BufferT, BufferDelete>();
      mTask.reset();
    }
      
    return state;
  }
    
  void setSynchronous(bool synchronous)
  {
    mSynchronous = synchronous;
  }
  
  void cancel() { mTask.cancel(); }
  double progress() { return mTask.progress(); }
  
  bool done() { return mState == kDone; }
  
private:
  
  void threadedProcess()
  {
    mResult = mClient.process(mContext);
    mState = kDone;
  }
    
  ParamSetType& mHostParams;
  ParamSetType mProcessParams;
  
  std::thread mThread;
  ProcessState mState = kNoProcess;
  bool mSynchronous = false;
    
  Result mResult;
  NRTClient mClient;
  FluidTask mTask;
  FluidContext mContext;
};

} //namespace client
} //namespace fluid<|MERGE_RESOLUTION|>--- conflicted
+++ resolved
@@ -175,17 +175,13 @@
     size_t numFrames   = *std::min_element(inFrames.begin(),inFrames.end());
     size_t numChannels = *std::min_element(inChans.begin(), inChans.end());
     
-<<<<<<< HEAD
-    AdaptorType<HostMatrix,HostVectorView>::process(mClient,inputBuffers,outputBuffers,numFrames,numChannels,c);
-=======
-    Result processResult = AdaptorType<HostMatrix,HostVectorView>::process(mClient,inputBuffers,outputBuffers,numFrames,numChannels);
-    
+    Result processResult = AdaptorType<HostMatrix,HostVectorView>::process(mClient,inputBuffers,outputBuffers,numFrames,numChannels,c);
+
     if(!processResult.ok())
     {
       r.set(processResult.status());
       r.addMessage(processResult.message());
     }
->>>>>>> 01ebddb6
 
     return r;
   }
@@ -218,11 +214,7 @@
 struct Streaming
 {
   template <typename Client,typename InputList, typename OutputList>
-<<<<<<< HEAD
-  static void process(Client& client, InputList& inputBuffers,OutputList& outputBuffers, size_t nFrames, size_t nChans, FluidContext& c)
-=======
-  static Result process(Client& client, InputList& inputBuffers,OutputList& outputBuffers, size_t nFrames, size_t nChans, size_t outputDownsampleFactor = 1)
->>>>>>> 01ebddb6
+  static Result process(Client& client, InputList& inputBuffers,OutputList& outputBuffers, size_t nFrames, size_t nChans, FluidContext& c)
   {
     //To account for process latency we need to copy the buffers with padding
     std::vector<HostMatrix> outputData;
@@ -278,11 +270,7 @@
 struct StreamingControl
 {
   template <typename Client,typename InputList, typename OutputList>
-<<<<<<< HEAD
-  static void process(Client& client, InputList& inputBuffers,OutputList& outputBuffers, size_t nFrames, size_t nChans,  FluidContext& c)
-=======
-  static Result process(Client& client, InputList& inputBuffers,OutputList& outputBuffers, size_t nFrames, size_t nChans)
->>>>>>> 01ebddb6
+  static Result process(Client& client, InputList& inputBuffers,OutputList& outputBuffers, size_t nFrames, size_t nChans, FluidContext& c)
   {
         //To account for process latency we need to copy the buffers with padding
       std::vector<HostMatrix> inputData;
@@ -354,11 +342,7 @@
 struct Slicing
 {
   template <typename Client,typename InputList, typename OutputList>
-<<<<<<< HEAD
-  static void process(Client& client, InputList& inputBuffers,OutputList& outputBuffers, size_t nFrames, size_t nChans, FluidContext& c)
-=======
-  static Result process(Client& client, InputList& inputBuffers,OutputList& outputBuffers, size_t nFrames, size_t nChans)
->>>>>>> 01ebddb6
+  static Result process(Client& client, InputList& inputBuffers,OutputList& outputBuffers, size_t nFrames, size_t nChans, FluidContext& c)
   {
 
     assert(inputBuffers.size() == 1);
