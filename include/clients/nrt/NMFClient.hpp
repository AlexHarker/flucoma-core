--- conflicted
+++ resolved
@@ -229,13 +229,9 @@
           if(c.task() && !c.task()->processUpdate(++progressCount, progressTotal))
             return {Result::Status::kCancelled,""};
           istft.process(resynthSpectrum,resynthAudio);
-<<<<<<< HEAD
-          resynth.samps(i, j) = resynthAudio(Slice(0, nFrames));
+          resynth.samps(i * get<kRank>() + j) = resynthAudio(Slice(0, nFrames));
           if(c.task() && !c.task()->processUpdate(++progressCount, progressTotal))
             return {Result::Status::kCancelled,""};
-=======
-          resynth.samps(i * get<kRank>() + j) = resynthAudio(Slice(0, nFrames));
->>>>>>> ebb1618c
         }
       }
       
