--- conflicted
+++ resolved
@@ -41,17 +41,6 @@
   }
 };
 
-<<<<<<< HEAD
-///// FluidBaseClientImpl
-///// Common functionality for clients
-//template <typename T>
-//std::ostream &operator<<(std::ostream &o, T &t)
-//{
-//  return o << t;
-//}
-
-=======
->>>>>>> 66a1904a
 /// Each parameter descriptor in the base client is a three-element tuple
 /// Third element is flag indicating whether fixed (instantiation only) or not
 
