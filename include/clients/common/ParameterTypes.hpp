/*
Part of the Fluid Corpus Manipulation Project (http://www.flucoma.org/)
Copyright 2017-2019 University of Huddersfield.
Licensed under the BSD-3 License.
See license.md file in the project root for full license information.
This project has received funding from the European Research Council (ERC)
under the European Union’s Horizon 2020 research and innovation programme
(grant agreement No 725899).
*/

#pragma once

#include "BufferAdaptor.hpp"
#include "ParameterTrackChanges.hpp"
#include "Result.hpp"
#include "../../data/FluidIndex.hpp"
#include <memory>
#include <string>
#include <tuple>
#include <utility>
#include <vector>


namespace fluid {
namespace client {

using FloatUnderlyingType = double;
using LongUnderlyingType = index; // signed int equal to pointer size, k thx
using EnumUnderlyingType = index;
using BufferUnderlyingType = std::shared_ptr<BufferAdaptor>;
using InputBufferUnderlyingType = std::shared_ptr<const BufferAdaptor>;
using StringUnderlyingType = std::string;
using FloatArrayUnderlyingType = std::vector<FloatUnderlyingType>;
using LongArrayUnderlyingType = std::vector<LongUnderlyingType>;
using BufferArrayUnderlyingType = std::vector<BufferUnderlyingType>;
using MagnitudePairsUnderlyingType = std::vector<std::pair<double, double>>;

template <bool b>
struct Fixed
{
  static bool constexpr value{b};
};

struct ParamTypeBase
{
  constexpr ParamTypeBase(const char* n, const char* display)
      : name(n), displayName(display)
  {}
  const char* name;
  const char* displayName;
};

struct FloatT : ParamTypeBase
{
  using type = FloatUnderlyingType;
  constexpr FloatT(const char* name, const char* displayName,
                   const type defaultVal)
      : ParamTypeBase(name, displayName), defaultValue(defaultVal)
  {}
  const index fixedSize = 1;
  const type  defaultValue;
};

struct LongT : ParamTypeBase
{
  using type = LongUnderlyingType;
  constexpr LongT(const char* name, const char* displayName,
                  const type defaultVal)
      : ParamTypeBase(name, displayName), defaultValue(defaultVal)
  {}
  const index fixedSize = 1;
  const type  defaultValue;
};

struct BufferT : ParamTypeBase
{
  using type = BufferUnderlyingType;
  constexpr BufferT(const char* name, const char* displayName)
      : ParamTypeBase(name, displayName)
  {}
  const index          fixedSize = 1;
  const std::nullptr_t defaultValue{nullptr};
}; // no non-relational conditions for buffer?

struct InputBufferT : ParamTypeBase
{
  using type = InputBufferUnderlyingType;
  //  using BufferT::BufferT;
  constexpr InputBufferT(const char* name, const char* displayName)
      : ParamTypeBase(name, displayName)
  {}
  const index          fixedSize = 1;
  const std::nullptr_t defaultValue{nullptr};
};

struct EnumT : ParamTypeBase
{
  using type = EnumUnderlyingType;
  template <index... N>
  constexpr EnumT(const char* name, const char* displayName, type defaultVal,
                  const char (&... string)[N])
      : ParamTypeBase(name, displayName), strings{string...}, fixedSize(1),
        numOptions(sizeof...(N)), defaultValue(defaultVal)
  {
    static_assert(sizeof...(N) > 0, "Fluid Param: No enum strings supplied!");
    static_assert(sizeof...(N) <= 16,
                  "Fluid Param: : Maximum 16 things in an Enum param");
  }
  const char* strings[16]; // unilateral descision klaxon: if you have more than
                           // 16 things in an Enum, you need to rethink
  const index fixedSize;
  const index numOptions;
  const type  defaultValue;

  struct EnumConstraint
  {
    template <size_t Offset, size_t N, typename Tuple, typename Descriptor>
    constexpr void clamp(EnumUnderlyingType& v, Tuple& /*allParams*/,
                         Descriptor&         d, Result*) const
    {
      auto& e = d.template get<N>();
      v = std::max<EnumUnderlyingType>(
          0, std::min<EnumUnderlyingType>(v, e.numOptions - 1));
    }
  };
};


// can I avoid making this constexpr and thus using std::string? Let's see;
struct StringT : ParamTypeBase
{
  using type = StringUnderlyingType;
  constexpr StringT(const char* name, const char* displayName)
      : ParamTypeBase(name, displayName)
  {}
  const char* defaultValue = "";
  const index fixedSize = 1;
};

struct FloatArrayT : ParamTypeBase
{
  using type = FloatArrayUnderlyingType;
  template <std::size_t N>
  FloatArrayT(const char* name, const char* displayName,
              type::value_type (&/*defaultValues*/)[N])
      : ParamTypeBase(name, displayName)
  {}
  const index fixedSize;
};

struct LongArrayT : ParamTypeBase
{

  using type = LongArrayUnderlyingType;
  template <std::size_t N>
  LongArrayT(const char* name, const char* displayName,
             type::value_type (&/*defaultValues*/)[N])
      : ParamTypeBase(name, displayName)
  {}
  const index fixedSize;
};

struct BufferArrayT : ParamTypeBase
{

  using type = BufferArrayUnderlyingType;
  BufferArrayT(const char* name, const char* displayName, const index size)
      : ParamTypeBase(name, displayName), fixedSize(size)
  {}
  const index fixedSize;
};

// Pair of frequency amplitude pairs for HPSS threshold
struct FloatPairsArrayT : ParamTypeBase
{
  struct FloatPairsArrayType
  {

    constexpr FloatPairsArrayType(const double x0, const double y0,
                                  const double x1, const double y1)
        : value{{{x0, y0}, {x1, y1}}}
    {}

    constexpr FloatPairsArrayType(
        const std::array<std::pair<FloatUnderlyingType, FloatUnderlyingType>, 2>
            x)
        : value{x}
    {}

    FloatPairsArrayType(const FloatPairsArrayType& x) = default;
    FloatPairsArrayType& operator=(const FloatPairsArrayType&) = default;

    FloatPairsArrayType(FloatPairsArrayType&& x) noexcept
    {
      *this = std::move(x);
    }

    FloatPairsArrayType& operator=(FloatPairsArrayType&& x) noexcept
    {
      value = x.value;
      lowerChanged = x.lowerChanged;
      upperChanged = x.upperChanged;
      oldLower = x.oldLower;
      oldUpper = x.oldUpper;
      return *this;
    }

    std::array<std::pair<FloatUnderlyingType, FloatUnderlyingType>, 2> value;
    bool   lowerChanged{false};
    bool   upperChanged{false};
    double oldLower{0};
    double oldUpper{0};
  };

  //  static constexpr TypeTa
  using type = FloatPairsArrayType;

  constexpr FloatPairsArrayT(const char* name, const char* displayName)
      : ParamTypeBase(name, displayName)
  {}
  const index               fixedSize{4};
  const FloatPairsArrayType defaultValue{0.0, 1.0, 1.0, 1.0};
};

// My name's the C++ linker, and I'm a bit of a knob (fixed in C++17)
// constexpr std::initializer_list<std::pair<double, double>>
// FloatPairsArrayT::defaultValue;

template <bool>
struct ConstrainMaxFFTSize;

template <>
struct ConstrainMaxFFTSize<false>
{
  template <intptr_t N, typename T>
  index clamp(intptr_t x, T& /*constraints*/) const
  {
    return x;
  }
};

template <>
struct ConstrainMaxFFTSize<true>
{
  template <intptr_t N, typename T>
  index clamp(intptr_t x, T& constraints) const
  {
    return std::min<intptr_t>(x, std::get<N>(constraints));
  }
};

class FFTParams
{
public:
  constexpr FFTParams(intptr_t win, intptr_t hop, intptr_t fft)
      : mWindowSize{win}, mHopSize{hop}, mFFTSize{fft}, trackWin{win},
        trackHop{hop}, trackFFT{fft}
  {}
  

  constexpr FFTParams(const FFTParams& p) noexcept = default; 
  constexpr FFTParams( FFTParams&& p) noexcept = default;

  // Assignment shouldn't reset the trackers 
  constexpr FFTParams& operator=(FFTParams&& p) noexcept
  {
    mWindowSize = p.mWindowSize;
    mHopSize = p.mHopSize;
    mFFTSize = p.mFFTSize;

    return *this;
  }

  constexpr FFTParams operator=(const FFTParams& p) noexcept
  {
    mWindowSize = p.mWindowSize;
    mHopSize = p.mHopSize;
    mFFTSize = p.mFFTSize;

    return *this;
  }

  index fftSize() const noexcept
  {
    assert(mWindowSize >= 0 &&
           asUnsigned(mWindowSize) <= std::numeric_limits<uint32_t>::max());
    return mFFTSize < 0 ? nextPow2(static_cast<uint32_t>(mWindowSize), true)
                        : mFFTSize;
  }
  intptr_t fftRaw() const noexcept { return mFFTSize; }
  intptr_t hopRaw() const noexcept { return mHopSize; }
  intptr_t winSize() const noexcept { return mWindowSize; }
  intptr_t hopSize() const noexcept
  {
    return mHopSize > 0 ? mHopSize : mWindowSize >> 1;
  }
  intptr_t frameSize() const { return (fftSize() >> 1) + 1; }

  void setWin(intptr_t win) { mWindowSize = win; }
  void setFFT(intptr_t fft) { mFFTSize = fft; }
  void setHop(intptr_t hop) { mHopSize = hop; }

  static index nextPow2(uint32_t x, bool up)
  {
    /// http://graphics.stanford.edu/~seander/bithacks.html#RoundUpPowerOf2
    if (!x) return static_cast<index>(x);
    --x;
    x |= (x >> 1);
    x |= (x >> 2);
    x |= (x >> 4);
    x |= (x >> 8);
    x |= (x >> 16);
    return static_cast<index>(up ? ++x : x - (x >> 1));
  }

  bool operator==(const FFTParams& x)
  {
    return mWindowSize == x.mWindowSize && mHopSize == x.mHopSize &&
           mFFTSize == x.mFFTSize;
  }

  bool operator!=(const FFTParams& x) { return !(*this == x); }

  template <int MaxFFTIndex = -1>
  struct FFTSettingsConstraint
  {
    template <int Offset, size_t N, typename Tuple, typename Descriptor>
    constexpr void clamp(FFTParams& v, Tuple& allParams, Descriptor&,
                         Result* r) const
    {
      FFTParams input = v;
      auto&     inParams = std::get<N>(allParams);

      bool winChanged = inParams.trackWin.changed(v.winSize());
      bool fftChanged = inParams.trackFFT.changed(v.fftRaw());
      bool hopChanged = inParams.trackHop.changed(v.hopRaw());

      if (winChanged) v.setWin(std::max<intptr_t>(v.winSize(), 4));
      if (fftChanged && v.fftRaw() >= 0)
        v.setFFT(std::max<intptr_t>(v.fftRaw(), 4));

      if (winChanged && !fftChanged)
        v.setWin(v.fftRaw() < 0 ? v.winSize()
                                : std::min<intptr_t>(v.winSize(), v.fftRaw()));

      if (fftChanged)
      {
        if (v.fftRaw() < 0)
          v.setFFT(-1);
        else
        {
          // This is all about making drag behaviour in GUI elements sensible
          // If we drag down we want it to leap down by powers of 2, but with a
          // lower bound at th nearest power of 2 >= winSize
          bool  up = inParams.trackFFT.template direction<0>() > 0;
          index fft = v.fftRaw();
          assert(fft <= asSigned(std::numeric_limits<uint32_t>::max()));
          fft = (fft & (fft - 1)) == 0
                    ? fft
                    : v.nextPow2(static_cast<uint32_t>(v.fftRaw()), up);
          assert(v.winSize() >= 0 &&
                 v.winSize() <= asSigned(std::numeric_limits<uint32_t>::max()));
          fft = std::max<index>(
              fft, v.nextPow2(static_cast<uint32_t>(v.winSize()), true));
          v.setFFT(fft);
          //          v.setFFT(std::max(v.fftRaw(), v.nextPow2(v.winSize(),
          //          true)));
        }
      }

      if (hopChanged) v.setHop(v.hopRaw() <= 0 ? -1 : v.hopRaw());

      //      //If both have changed at once (e.g. startup), then we need to
      //      prioritse something if(winChanged && fftChanged && v.fftRaw() > 0)
      //          v.setFFT(v.fftRaw() < 0 ? -1 :
      //          v.nextPow2(std::max<intptr_t>(v.winSize(),
      //          inParams.fftRaw()),trackFFT.template direction<0>() > 0));
      //
      constexpr bool HasMaxFFT = MaxFFTIndex > 0;

      static_assert(std::numeric_limits<index>::max() >= MaxFFTIndex + Offset,
                    "MaxFFT + Offset too big! You must have a ridiculous "
                    "number of parameters");

      constexpr index I = static_cast<index>(MaxFFTIndex + Offset);

      // Now check (optionally) against MaxFFTSize

      index clippedFFT = std::max<index>(
          ConstrainMaxFFTSize<HasMaxFFT>{}.template clamp<I, Tuple>(v.fftSize(),
                                                                    allParams),
          4);

      bool fftSizeWasClipped{clippedFFT != v.fftSize()};
      if (fftSizeWasClipped)
      {
        v.setWin(std::min<intptr_t>(v.winSize(), clippedFFT));
        v.setFFT(v.fftRaw() < 0 ? v.fftRaw() : clippedFFT);
      }

      inParams.trackWin.changed(v.winSize());
      inParams.trackFFT.changed(v.fftRaw());
      inParams.trackHop.changed(v.hopRaw());

      if (v != input && r)
      {
        r->set(Result::Status::kWarning);
        if (v.winSize() != input.winSize())
          r->addMessage("Window size constrained to ", v.winSize());
        if (v.fftRaw() != input.fftRaw())
          r->addMessage("FFT size adjusted to ", v.fftRaw());
        if (fftSizeWasClipped)
          r->addMessage("FFT and / or window clipped to maximum (", clippedFFT,
                        ")");
      }
    }
  };

private:
<<<<<<< HEAD
  intptr_t mWindowSize;
  intptr_t mHopSize;
  intptr_t mFFTSize;
  
=======
  intptr_t mWindowSize{0};
  intptr_t mHopSize{0};
  intptr_t mFFTSize{0};
 
>>>>>>> 168e52cd
  ParameterTrackChanges<intptr_t> trackWin;
  ParameterTrackChanges<intptr_t> trackHop;
  ParameterTrackChanges<intptr_t> trackFFT;
};

struct FFTParamsT : ParamTypeBase
{
  using type = FFTParams;

  constexpr FFTParamsT(const char* name, const char* displayName,
                       index winDefault, index hopDefault, index fftDefault)
      : ParamTypeBase(name, displayName), defaultValue{winDefault, hopDefault,
                                                       fftDefault}
  {}

  const index fixedSize = 3;
  const type  defaultValue;
};

template <typename T, typename Fixed, typename... Constraints>
using ParamSpec = std::tuple<T, std::tuple<Constraints...>, Fixed>;

template <typename IsFixed = Fixed<false>, typename... Constraints>
constexpr ParamSpec<FloatT, IsFixed, Constraints...>
FloatParam(const char* name, const char* displayName,
           const FloatT::type defaultValue, Constraints... c)
{
  return {FloatT(name, displayName, defaultValue), std::make_tuple(c...),
          IsFixed{}};
}

template <typename IsFixed = Fixed<false>, typename... Constraints>
constexpr ParamSpec<LongT, IsFixed, Constraints...>
LongParam(const char* name, const char* displayName,
          const LongT::type defaultValue, Constraints... c)
{
  return {LongT(name, displayName, defaultValue), std::make_tuple(c...),
          IsFixed{}};
}

template <typename IsFixed = Fixed<false>, typename... Constraints>
constexpr ParamSpec<BufferT, IsFixed, Constraints...>
BufferParam(const char* name, const char* displayName, const Constraints... c)
{
  return {BufferT(name, displayName), std::make_tuple(c...), IsFixed{}};
}

template <typename IsFixed = Fixed<false>, typename... Constraints>
constexpr ParamSpec<InputBufferT, IsFixed, Constraints...>
InputBufferParam(const char* name, const char* displayName,
                 const Constraints... c)
{
  return {InputBufferT(name, displayName), std::make_tuple(c...), IsFixed{}};
}

template <typename IsFixed = Fixed<false>, size_t... N>
constexpr ParamSpec<EnumT, IsFixed, EnumT::EnumConstraint>
EnumParam(const char* name, const char* displayName,
          const EnumT::type defaultVal, const char (&... strings)[N])
{
  return {EnumT(name, displayName, defaultVal, strings...),
          std::make_tuple(EnumT::EnumConstraint()), IsFixed{}};
}

template <typename IsFixed = Fixed<false>, size_t N, typename... Constraints>
constexpr ParamSpec<FloatArrayT, IsFixed, Constraints...>
FloatArrayParam(const char* name, const char* displayName,
                FloatArrayT::type::value_type (&defaultValues)[N],
                Constraints... c)
{
  return {FloatArrayT(name, displayName, defaultValues), std::make_tuple(c...),
          IsFixed{}};
}

template <typename IsFixed = Fixed<false>, size_t N, typename... Constraints>
constexpr ParamSpec<LongArrayT, IsFixed, Constraints...>
LongArrayParam(const char* name, const char* displayName,
               LongArrayT::type::value_type (&defaultValues)[N],
               const Constraints... c)
{
  return {LongArrayT(name, displayName, defaultValues), std::make_tuple(c...),
          IsFixed{}};
}

template <typename IsFixed = Fixed<false>, typename... Constraints>
constexpr ParamSpec<BufferArrayT, IsFixed, Constraints...>
BufferArrayParam(const char* name, const char* displayName,
                 const Constraints... c)
{
  return {BufferArrayT(name, displayName, 0), std::make_tuple(c...), IsFixed{}};
}

template <typename IsFixed = Fixed<false>, typename... Constraints>
constexpr ParamSpec<FloatPairsArrayT, IsFixed, Constraints...>
FloatPairsArrayParam(const char* name, const char* displayName,
                     const Constraints... c)
{
  return {FloatPairsArrayT(name, displayName), std::make_tuple(c...),
          IsFixed{}};
}

template <intptr_t MaxFFTIndex = -1, typename... Constraints>
constexpr ParamSpec<FFTParamsT, Fixed<false>,
                    FFTParams::FFTSettingsConstraint<MaxFFTIndex>,
                    Constraints...>
FFTParam(const char* name, const char* displayName, index winDefault,
         index hopDefault, index fftDefault, const Constraints... c)
{
  return {FFTParamsT(name, displayName, winDefault, hopDefault, fftDefault),
          std::tuple_cat(
              std::make_tuple(FFTParams::FFTSettingsConstraint<MaxFFTIndex>()),
              std::make_tuple(c...)),
          Fixed<false>{}};
}


template <typename IsFixed = Fixed<false>, typename... Constraints>
constexpr ParamSpec<StringT, IsFixed, Constraints...>
StringParam(const char* name, const char* displayName, const Constraints... c)
{
  return {StringT(name, displayName), std::make_tuple(c...), IsFixed{}};
}

namespace impl {
template <typename T>
struct ParamLiterals
{
  using type = typename T::type;
  static std::array<type, 1> getLiteral(const type& p) { return {{p}}; }
};

template <>
struct ParamLiterals<FloatPairsArrayT>
{
  using type = FloatUnderlyingType;

  static std::array<type, 4> getLiteral(const FloatPairsArrayT::type& p)
  {
    auto v = p.value;
    return {{v[0].first, v[0].second, v[1].first, v[1].second}};
  }
};

template <>
struct ParamLiterals<FFTParamsT>
{
  using type = LongUnderlyingType;

  static std::array<type, 3> getLiteral(const FFTParams& p)
  {
    return {{p.winSize(), p.hopRaw(), p.fftRaw()}};
  }
};
} // namespace impl

template <typename T, size_t N>
class ParamLiteralConvertor
{

public:
  using ValueType = typename T::type;
  using LiteralType = typename impl::ParamLiterals<T>::type;
  using ArrayType = std::array<LiteralType, N>;

  void set(const ValueType& v)
  {
    mArray = impl::ParamLiterals<T>::getLiteral(v);
  }
  ValueType    value() { return make(std::make_index_sequence<N>()); }
  LiteralType& operator[](index idx) { return mArray[asUnsigned(idx)]; }

private:
  template <size_t... Is>
  ValueType make(std::index_sequence<Is...>)
  {
    return {mArray[Is]...};
  }

  ArrayType mArray;
};

template <typename T>
std::ostream& operator<<(std::ostream& o, const std::unique_ptr<T>& p)
{
  return o << p.get();
}

template <typename T, typename U>
std::ostream& operator<<(std::ostream& o, const std::unique_ptr<T, U>& p)
{
  return o << p.get();
}

} // namespace client
} // namespace fluid<|MERGE_RESOLUTION|>--- conflicted
+++ resolved
@@ -417,17 +417,10 @@
   };
 
 private:
-<<<<<<< HEAD
-  intptr_t mWindowSize;
-  intptr_t mHopSize;
-  intptr_t mFFTSize;
-  
-=======
   intptr_t mWindowSize{0};
   intptr_t mHopSize{0};
   intptr_t mFFTSize{0};
  
->>>>>>> 168e52cd
   ParameterTrackChanges<intptr_t> trackWin;
   ParameterTrackChanges<intptr_t> trackHop;
   ParameterTrackChanges<intptr_t> trackFFT;
