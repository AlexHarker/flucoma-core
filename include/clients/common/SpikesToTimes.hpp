/*
Part of the Fluid Corpus Manipulation Project (http://www.flucoma.org/)
Copyright 2017-2019 University of Huddersfield.
Licensed under the BSD-3 License.
See license.md file in the project root for full license information.
This project has received funding from the European Research Council (ERC)
under the European Union’s Horizon 2020 research and innovation programme
(grant agreement No 725899).
*/

#pragma once

#include "BufferAdaptor.hpp"
#include "OfflineClient.hpp"
#include "Result.hpp"
#include "../../data/FluidIndex.hpp"
#include "../../data/FluidTensor.hpp"
#include <algorithm>
#include <vector>

namespace fluid {
<<<<<<< HEAD
namespace client{
namespace impl{

  template<typename T>
  Result spikesToTimes(FluidTensorView<T,2> changePoints, BufferAdaptor* output, size_t hopSize, size_t timeOffset, size_t /*numFrames*/, double sampleRate)
  {
=======
namespace client {
namespace impl {
>>>>>>> c03ae1a9

template <typename T>
Result spikesToTimes(FluidTensorView<T, 2> changePoints, BufferAdaptor* output,
                     index hopSize, index timeOffset, index /*numFrames*/,
                     double sampleRate)
{

<<<<<<< HEAD
    for(auto i = 0u; i< changePoints.rows();++i)
      numSpikes[i] =  std::accumulate(changePoints.row(i).begin(), changePoints.row(i).end(), 0);
=======
  std::vector<index> numSpikes(asUnsigned(changePoints.rows()));
>>>>>>> c03ae1a9

  for (index i = 0; i < changePoints.rows(); ++i)
    numSpikes[asUnsigned(i)] = std::accumulate(changePoints.row(i).begin(),
                                   changePoints.row(i).end(), 0);

<<<<<<< HEAD
    if(numSpikes[0] == 0)
    {
      auto idx = BufferAdaptor::Access(output);
      idx.resize(1, changePoints.rows(), sampleRate);
      double result = -1.0;
      for(auto i = 0u; i < changePoints.rows(); i++) idx.samps(i)[0] = result;
      return {};
    }
=======
  // if the number of spikes doesn't match, that's a badness, and warrants an
  // abort
  assert(std::all_of(numSpikes.begin(), numSpikes.end(),
                     [&numSpikes](index a) { return a == numSpikes[0]; }));
>>>>>>> c03ae1a9

  if (numSpikes[0] == 0)
  {
    auto idx = BufferAdaptor::Access(output);
    idx.resize(1, changePoints.rows(), sampleRate);
    double result = -1.0;
    for (index i = 0; i < changePoints.rows(); i++) idx.samps(i)[0] = result;
    return {};
  }

  auto   idx = BufferAdaptor::Access(output);
  Result resizeResult =
      idx.resize(numSpikes[0], changePoints.rows(), sampleRate);
  if (!resizeResult.ok()) return resizeResult;

<<<<<<< HEAD
    for(auto i = 0u; i < changePoints.rows(); ++i)
    {
=======
  for (index i = 0; i < changePoints.rows(); ++i)
  {
>>>>>>> c03ae1a9
    // Arg sort
    std::vector<index> indices(asUnsigned(changePoints.row(i).size()));
    std::iota(indices.begin(), indices.end(), 0);
    std::sort(indices.begin(), indices.end(), [&](index i1, index i2) {
      return changePoints.row(i)[i1] > changePoints.row(i)[i2];
    });

    // Now put the gathered indicies into ascending order
    std::sort(indices.begin(), indices.begin() + numSpikes[0]);

    // convert frame numbers to samples, and account for any offset
    std::transform(indices.begin(), indices.begin() + numSpikes[0],
                   indices.begin(), [&](index x) -> index {
                     x *= hopSize;
                     x += timeOffset;
                     return x;
                   });

    idx.samps(i) = FluidTensorView<index, 1>{indices.data(), 0, numSpikes[0]};
  }
  return {};
}
} // namespace impl
} // namespace client
} // namespace fluid<|MERGE_RESOLUTION|>--- conflicted
+++ resolved
@@ -19,17 +19,8 @@
 #include <vector>
 
 namespace fluid {
-<<<<<<< HEAD
-namespace client{
-namespace impl{
-
-  template<typename T>
-  Result spikesToTimes(FluidTensorView<T,2> changePoints, BufferAdaptor* output, size_t hopSize, size_t timeOffset, size_t /*numFrames*/, double sampleRate)
-  {
-=======
 namespace client {
 namespace impl {
->>>>>>> c03ae1a9
 
 template <typename T>
 Result spikesToTimes(FluidTensorView<T, 2> changePoints, BufferAdaptor* output,
@@ -37,32 +28,16 @@
                      double sampleRate)
 {
 
-<<<<<<< HEAD
-    for(auto i = 0u; i< changePoints.rows();++i)
-      numSpikes[i] =  std::accumulate(changePoints.row(i).begin(), changePoints.row(i).end(), 0);
-=======
   std::vector<index> numSpikes(asUnsigned(changePoints.rows()));
->>>>>>> c03ae1a9
 
   for (index i = 0; i < changePoints.rows(); ++i)
     numSpikes[asUnsigned(i)] = std::accumulate(changePoints.row(i).begin(),
-                                   changePoints.row(i).end(), 0);
+                                               changePoints.row(i).end(), 0);
 
-<<<<<<< HEAD
-    if(numSpikes[0] == 0)
-    {
-      auto idx = BufferAdaptor::Access(output);
-      idx.resize(1, changePoints.rows(), sampleRate);
-      double result = -1.0;
-      for(auto i = 0u; i < changePoints.rows(); i++) idx.samps(i)[0] = result;
-      return {};
-    }
-=======
   // if the number of spikes doesn't match, that's a badness, and warrants an
   // abort
   assert(std::all_of(numSpikes.begin(), numSpikes.end(),
                      [&numSpikes](index a) { return a == numSpikes[0]; }));
->>>>>>> c03ae1a9
 
   if (numSpikes[0] == 0)
   {
@@ -78,13 +53,8 @@
       idx.resize(numSpikes[0], changePoints.rows(), sampleRate);
   if (!resizeResult.ok()) return resizeResult;
 
-<<<<<<< HEAD
-    for(auto i = 0u; i < changePoints.rows(); ++i)
-    {
-=======
   for (index i = 0; i < changePoints.rows(); ++i)
   {
->>>>>>> c03ae1a9
     // Arg sort
     std::vector<index> indices(asUnsigned(changePoints.row(i).size()));
     std::iota(indices.begin(), indices.end(), 0);
