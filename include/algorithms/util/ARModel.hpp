--- conflicted
+++ resolved
@@ -201,13 +201,8 @@
     assert(input.descriptor().start >= mParameters.size()&&"too little offset into input data"); 
     
     // Initialise Estimates
-<<<<<<< HEAD
-    for (index i = 0; i < mParameters.size() + size; i++)
-      estimates[asUnsigned(i)] = input[i - mParameters.size()];
-=======
     for (index i = 0; i < input.size() + mParameters.size(); i++)
       estimates[i] = input.data()[i - mParameters.size()];
->>>>>>> 19a6d036
 
     // Variance
     robustVariance(estimates(Slice(mParameters.size())), input, robustFactor);
@@ -248,11 +243,7 @@
     // Iterate to find new filtered input
     for (index i = 0; i < input.size(); i++)
     {
-<<<<<<< HEAD
-      const double prediction = fowardPrediction(estimates + i);
-=======
       const double prediction = fowardPrediction(estimates(Slice(i)));
->>>>>>> 19a6d036
       estimates[i] =
           prediction +
           robustResidual(input[i], prediction, robustFactor * sqrt(mVariance));
